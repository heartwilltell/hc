// Package hc represents logic of making the health check.
package hc

import (
	"context"
	"sync"
)

// HealthChecker represents logic of making the health check.
type HealthChecker interface {
	// Health takes the context and performs the health check.
	// Returns nil in case of success or an error in case
	// of a failure.
	Health(ctx context.Context) error
}

// NewMultiChecker takes several health checkers and performs
// health checks for each of them concurrently.
func NewMultiChecker(hcs ...HealthChecker) *MultiChecker {
	c := MultiChecker{
		hcs: make([]HealthChecker, 0, len(hcs)),
	}
	c.hcs = append(c.hcs, hcs...)
	return &c
}

// MultiChecker takes several health checker and performs
// health checks for each of them concurrently.
type MultiChecker struct {
	hcs []HealthChecker
}

// Health takes the context and performs the health check.
// Returns nil in case of success or an error in case
// of a failure.
func (c *MultiChecker) Health(ctx context.Context) error {
	hctx, cancel := context.WithCancel(ctx)

	s := Synchronizer{
		cancel: cancel,
	}

	for _, check := range c.hcs {
		s.Add(1)

		go func(ctx context.Context, s *Synchronizer, check func(ctx context.Context) error) {
			defer s.Done()
			select {
			case <-ctx.Done():
				s.SetError(ctx.Err())
			default:
				if err := check(ctx); err != nil {
					s.SetError(err)
					s.cancel()
				}
			}
		}(hctx, &s, check.Health)
	}

	s.Wait()
	return s.err
}

// Add appends health HealthChecker to internal slice of HealthCheckers.
func (c *MultiChecker) Add(hc HealthChecker) { c.hcs = append(c.hcs, hc) }

// Synchronizer holds synchronization mechanics.
type Synchronizer struct {
	wg     sync.WaitGroup
	so     sync.Once
	err    error
	cancel func()
}

// Error returns a string representation of underlying error.
// Implements builtin error interface.
func (s *Synchronizer) Error() string { return s.err.Error() }

// SetError sets an error to the Synchronizer structure.
// Uses sync.Once to set error only once.
func (s *Synchronizer) SetError(err error) { s.so.Do(func() { s.err = err }) }

// Do wraps the sync.Once Do method.
func (s *Synchronizer) Do(f func()) { s.so.Do(f) }

// Done wraps the sync.WaitGroup Done method.
func (s *Synchronizer) Done() { s.wg.Done() }

// Add wraps the sync.WaitGroup Add method.
func (s *Synchronizer) Add(delta int) { s.wg.Add(delta) }

// Wait wraps the sync.WaitGroup Wait method.
<<<<<<< HEAD
func (s *Synchronizer) Wait() { s.wg.Wait() }
=======
func (s *Synchronizer) Wait() {
	s.wg.Wait()
}

// Cancel calls underlying cancel function
// to cancel context, which passed to all
// health checks function.
func (s *Synchronizer) Cancel() {
	s.cancel()
}
>>>>>>> 608bc425
<|MERGE_RESOLUTION|>--- conflicted
+++ resolved
@@ -90,17 +90,11 @@
 func (s *Synchronizer) Add(delta int) { s.wg.Add(delta) }
 
 // Wait wraps the sync.WaitGroup Wait method.
-<<<<<<< HEAD
 func (s *Synchronizer) Wait() { s.wg.Wait() }
-=======
-func (s *Synchronizer) Wait() {
-	s.wg.Wait()
-}
 
 // Cancel calls underlying cancel function
 // to cancel context, which passed to all
 // health checks function.
 func (s *Synchronizer) Cancel() {
 	s.cancel()
-}
->>>>>>> 608bc425
+}